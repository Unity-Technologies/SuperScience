// This file is generated. Do not modify by hand.
// XML documentation file not found. To check if public methods have XML comments,
// make sure the XML doc file is present and located next to the scraped dll
namespace Unity.Labs.SuperScience
{
    public class EditorDelegatesExampleWindow : UnityEditor.EditorWindow
    {
        public EditorDelegatesExampleWindow() {}
    }

    public class GlobalNamespaceWatcher : UnityEditor.EditorWindow
    {
        public GlobalNamespaceWatcher() {}
    }

    public class HiddenHierarchy : UnityEditor.EditorWindow
    {
        public HiddenHierarchy() {}
    }

    public class HiddenInspector : UnityEditor.EditorWindow
    {
        public HiddenInspector() {}
    }

    public class ModificationResponseExampleWindow : UnityEditor.EditorWindow
    {
        public ModificationResponseExampleWindow() {}
    }

    [System.Runtime.CompilerServices.Extension] public static class MonoBehaviourExtensions
    {
        [System.Runtime.CompilerServices.Extension] public static void StartRunInEditMode(UnityEngine.MonoBehaviour behaviour);
        [System.Runtime.CompilerServices.Extension] public static void StopRunInEditMode(UnityEngine.MonoBehaviour behaviour);
    }

    public class PrefabLayerUsers : UnityEditor.EditorWindow
    {
        public PrefabLayerUsers() {}
    }

    public class PrefabTagUsers : UnityEditor.EditorWindow
    {
        public PrefabTagUsers() {}
    }

    public class RunInEditHelper : UnityEditor.EditorWindow
    {
        public RunInEditHelper() {}
    }

<<<<<<< HEAD
    public class SceneLayerUsers : UnityEditor.EditorWindow
    {
        public SceneLayerUsers() {}
    }

    public class SceneTagUsers : UnityEditor.EditorWindow
    {
        public SceneTagUsers() {}
=======
    public class SolidColorTextures : UnityEditor.EditorWindow
    {
        public SolidColorTextures() {}
>>>>>>> 60b6d702
    }
}<|MERGE_RESOLUTION|>--- conflicted
+++ resolved
@@ -49,7 +49,6 @@
         public RunInEditHelper() {}
     }
 
-<<<<<<< HEAD
     public class SceneLayerUsers : UnityEditor.EditorWindow
     {
         public SceneLayerUsers() {}
@@ -58,10 +57,10 @@
     public class SceneTagUsers : UnityEditor.EditorWindow
     {
         public SceneTagUsers() {}
-=======
+    }
+
     public class SolidColorTextures : UnityEditor.EditorWindow
     {
         public SolidColorTextures() {}
->>>>>>> 60b6d702
     }
 }