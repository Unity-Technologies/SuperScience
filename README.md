# Science!  Super Science!

At Unity Labs we perform a great deal of experiments.  These frequently produce 'gems' or small algorithms that are useful to the community by themselves.  This is a repository of those gems.

## Experimental Status
This repository is frequently evolving and expanding.  It is tested against the latest stable version of unity.  However, it is presented on an experimental basis - there is no formal support.

## How to Use ##
Each gem is located in a separate folder in this repository.  They are presented with an example scene (if appropriate) and well-commented code to educate the reader.  

This repository can be put in an empty Unity project or cloned into a child folder of an existing project.  

Use the example scripts directly, or tweak and alter the algorithms inside to fit your needs.  A list of included gems follows:

## Stabilizr : Object Stabilization for XR
"The Fishing Rod Problem" - Virtual objects or rays locked to a controller can shake in an unnatural way.  In the real world, long objects have weight, which gives them stabilization through inertia.  In XR, this lack of stabilization makes objects feel fake and precise selection difficult.

Stabilzr is a solution to this problem.  It smoothes the rotation of virtual objects in three scenarios
- Steady Motion: Holding an object at a precise angle while moving the controller
- Orbiting (endpoint) Motion: Holding the end of an object or ray at a particular spot while moving the controller
- Still Motion: Holding an object at a precise angle while clicking a button on the controller

Stabilzr works without adding lag to large sweeping motions - precise control is enabled while **in the worst case** only diverging from ground truth by 2 degrees for a single frame.

For an example of Stabilzr in action, check out the included 'TestScene'.  A 6 foot broom and 12 foot pointing stick are attached to the right and left XR controllers.  To compare before/after, two additional gameobjects (labeled Non-Stabilized Overlay) can be enabled.  These are non-stabilized copies of the broom and pointer that render of top of the originals.

<<<<<<< HEAD
## Orphaned Assets: Automated project housekeeping
The goal of the Orphaned Assets and Material Dependencies windows is to help you explore a large project and find assets which are no longer referenced by anything important. For example, if you have a bunch of scenes that aren't built anymore, delete them. Then you might see a bunch of prefabs and materials crop up. Delete those. Now you'll see some textures, more materials, maybe some shaders. Delete those, and now you've probably drastically reduced the import time of your project!
It's fun to delete assets! As always, remember to use Version Control or have some sort of backup for all of the work you and your team has done.  Also remember, just because nothing references an asset, that doesn't mean it isn't useful for your project. Maybe you want to keep prefab templates or sample scenes for duplication later.

There are likely types of references that we missed, so feel free to play around with the code, add cleverer way of excluding parts of your project like plugins, and contribute them back to us. Think of this code as a starting point for a project-specific reporting tool.
You are also meant to modify the code to narrow the search folder or exclusion folders. There are some hard-coded rules like excluding auto-generated materials within font assets, they may or may not be applicable to your project.
The Material References tool was useful on a project where the number of materials got out of hand, but similar windows could be created for prefabs, scenes, or any other kind of single-asset-type-centric view.

Known issues:
Legacy Cubemaps do not properly reference their source texutres, and those will always show up as not-referenced. We suggest that you add folders with legacy cubemaps, or modify the script to exclude .cubemap files.
=======
## GizmoModule: Gizmos for EditorXR/Runtime
The normal Gizmos.Draw[Primitive] and Debug.DrawLine APIs don't work in EditorXR, and don't work in Runtime. The GizmoModule can be loaded alongside EditorXR, or included in a player build to provide similar functionality through the Graphics.DrawMesh API.

The module can be accessed staticly using a singleton reference, or referenced like a normal MonoBehaviour to draw rays/lines, spheres, and cubes.  Like the normal Gizmos/Debug API, you must call Draw[Primitive] every frame that you want to see it.

Check out the example scene, which draws spheres on tracked controllers, and a line between them. If you don't have an HMD, don't worry. Just run the scene to see it work.

Here are some advanced examples from EditorXR:

![The blue rays are used to detect objects for snapping](https://github.com/Unity-Technologies/SuperScience/raw/docs-assets/GizmoModule/example-1.png)
![The red ray is showing how close we are to breaking the snapping distance](https://github.com/Unity-Technologies/SuperScience/raw/docs-assets/GizmoModule/example-2.png)
![This example shows that the third ray has encountered an object and shows where the non-snapped object would be](https://github.com/Unity-Technologies/SuperScience/raw/docs-assets/GizmoModule/example-3.png)

## PhysicsTracker: Bridging the gap between game code and physics simulation
One of the more difficult problems in games is translating motion from non-physics sources, like animations, custom scripts, and XR input, into the physics simulation.  An additional concern on the input side is that while some XR Input devices provide physics data, others do not.  Tracked objects in AR usually do not have velocity or other physics data associated with them.

The convential approach to this problem is to integrate velocity by looking at how an object has moved frame to frame.  This data can vary pretty wildly (especially at low speeds) and 'feel' incorrect for things like rotational motion, changing directions, shaking, and so on.  Presenting something that looks and feels like motion the player intended usually requires a lot of trial and error, tweaks, and hacks.

The PhysicsTracker provides a solution.  It works by seperating the problem of tracking velocity into tracking speed and direction separetely.  It smooths and predicts these values and how they change, and then recombines them into a final velocity, acceleration, and angular velocity.

The PhysicsTracker is versatile;  it is a class that can be used inside and outside monobehaviours.  They can follow any kind of changing set of positions and rotations and output appropriate physics data.  Do you need to get the velocity at the end of a bat?  Stick a PhysicsTracker there.  Rotation of an XR Input device?  Stick a PhysicsTracker there.  Want to get some physics values for that 'monster attack' animation in your game?  Stick a PhysicsTracker there.

The included 'TestScene' for PhysicsTracker shows the smooth physics data being generated for the left and right hands.  An attached component 'DrawPhysicsData' on each hand does the tracking and drawing of data.  Various pieces of data can be visualized - velocity, acceleration, angular velocity, and direct integrated velocity (for reference).  I recommend only having one or two options on at a time - the data can get too busy with them all active at once.  Velocity is drawn in blue, Acceleration in green, Angular Velocity in white, and Direct Integration in Red.

To use the PhysicsTracker in your own scripts, just create a new 'PhysicsTracker' in your script, and call the 'Update' method with the most recent position and rotation values of the object you wish to track.  The physics tracker then will calculate up to date values for Speed, Velocity, Acceleration, Direction, Angular Speed, and Angular Velocity.

For smoothest visual results, use a fixed or smooth delta time with the PhysicsTracker update functions.  For single-frame use (gameplay-to-physics events), delta time is fine.

## RunInEditHelper: Manage what is running in edit mode
The runInEditMode flag is a relatively new feature of MonoBehaviour which allows scripts to decide whether or not a given MonoBehaviour gets lifecycle callbacks (like Start and Update) in edit mode. This handy Editor Window allows users to modify the RunInEdit state of selected objects, and lists which objects are currently running in edit mode. The window is helpful when working on or debugging RunInEdit-based workflows to provide manual control and oversight while creating the systems which modify this flag. It is sometimes unclear whether an object had the flag set or unset, because it is not exposed in the inspector (regular or Debug).

The reason why we manually set enabled to false when stopping behaviors is to ensure that they get their OnDisable call and can clean up any state modified in OnEnable. There is no other reason why this is necessary to disable runInEditMode, and in fact if the desired behavior is just to "pause" the behavior, and not trigger OnDisable/OnEnable, another button could be added to simply toggle the state or set it to false.

If you want to continuously update your running behaviors while in edit mode (as if in Play mode), click Start/Stop Player Loop. You can try this out in the sample scene. If you start the Cube/Rotator, you will notice that it only updates every other frame, and only while selected. If you click Run Player Loop, you should see the cube smoothly update, regardless of selection.

## HiddenHierarchy: Find hidden scene objects
Sometimes it is necessary for Unity systems to add hidden objects to the user's scene. Either the object should not be selected and modified, should not be included in Player builds, or needs to be hidden for otherr reasons.

The HiddenHierarchy window shows a Hierarchy-like view of the currently open scenes which includes all GameObjects, even those normally hidden in the hierarchy. This is useful for debugging systems involving hidden objects, in case new objects "leak" into the scene or the system somehow fails to destroy a hidden object.
>>>>>>> c0436a89
<|MERGE_RESOLUTION|>--- conflicted
+++ resolved
@@ -24,18 +24,6 @@
 
 For an example of Stabilzr in action, check out the included 'TestScene'.  A 6 foot broom and 12 foot pointing stick are attached to the right and left XR controllers.  To compare before/after, two additional gameobjects (labeled Non-Stabilized Overlay) can be enabled.  These are non-stabilized copies of the broom and pointer that render of top of the originals.
 
-<<<<<<< HEAD
-## Orphaned Assets: Automated project housekeeping
-The goal of the Orphaned Assets and Material Dependencies windows is to help you explore a large project and find assets which are no longer referenced by anything important. For example, if you have a bunch of scenes that aren't built anymore, delete them. Then you might see a bunch of prefabs and materials crop up. Delete those. Now you'll see some textures, more materials, maybe some shaders. Delete those, and now you've probably drastically reduced the import time of your project!
-It's fun to delete assets! As always, remember to use Version Control or have some sort of backup for all of the work you and your team has done.  Also remember, just because nothing references an asset, that doesn't mean it isn't useful for your project. Maybe you want to keep prefab templates or sample scenes for duplication later.
-
-There are likely types of references that we missed, so feel free to play around with the code, add cleverer way of excluding parts of your project like plugins, and contribute them back to us. Think of this code as a starting point for a project-specific reporting tool.
-You are also meant to modify the code to narrow the search folder or exclusion folders. There are some hard-coded rules like excluding auto-generated materials within font assets, they may or may not be applicable to your project.
-The Material References tool was useful on a project where the number of materials got out of hand, but similar windows could be created for prefabs, scenes, or any other kind of single-asset-type-centric view.
-
-Known issues:
-Legacy Cubemaps do not properly reference their source texutres, and those will always show up as not-referenced. We suggest that you add folders with legacy cubemaps, or modify the script to exclude .cubemap files.
-=======
 ## GizmoModule: Gizmos for EditorXR/Runtime
 The normal Gizmos.Draw[Primitive] and Debug.DrawLine APIs don't work in EditorXR, and don't work in Runtime. The GizmoModule can be loaded alongside EditorXR, or included in a player build to provide similar functionality through the Graphics.DrawMesh API.
 
@@ -75,4 +63,13 @@
 Sometimes it is necessary for Unity systems to add hidden objects to the user's scene. Either the object should not be selected and modified, should not be included in Player builds, or needs to be hidden for otherr reasons.
 
 The HiddenHierarchy window shows a Hierarchy-like view of the currently open scenes which includes all GameObjects, even those normally hidden in the hierarchy. This is useful for debugging systems involving hidden objects, in case new objects "leak" into the scene or the system somehow fails to destroy a hidden object.
->>>>>>> c0436a89
+## Orphaned Assets: Automated project housekeeping
+The goal of the Orphaned Assets and Material Dependencies windows is to help you explore a large project and find assets which are no longer referenced by anything important. For example, if you have a bunch of scenes that aren't built anymore, delete them. Then you might see a bunch of prefabs and materials crop up. Delete those. Now you'll see some textures, more materials, maybe some shaders. Delete those, and now you've probably drastically reduced the import time of your project!
+It's fun to delete assets! As always, remember to use Version Control or have some sort of backup for all of the work you and your team has done.  Also remember, just because nothing references an asset, that doesn't mean it isn't useful for your project. Maybe you want to keep prefab templates or sample scenes for duplication later.
+
+There are likely types of references that we missed, so feel free to play around with the code, add cleverer way of excluding parts of your project like plugins, and contribute them back to us. Think of this code as a starting point for a project-specific reporting tool.
+You are also meant to modify the code to narrow the search folder or exclusion folders. There are some hard-coded rules like excluding auto-generated materials within font assets, they may or may not be applicable to your project.
+The Material References tool was useful on a project where the number of materials got out of hand, but similar windows could be created for prefabs, scenes, or any other kind of single-asset-type-centric view.
+
+Known issues:
+Legacy Cubemaps do not properly reference their source texutres, and those will always show up as not-referenced. We suggest that you add folders with legacy cubemaps, or modify the script to exclude .cubemap files.